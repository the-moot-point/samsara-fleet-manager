"""
Driver Manager
Handles business logic for driver operations using Samsara API
"""

import logging
import csv
from typing import Dict, List, Set
from datetime import datetime, timezone
import json
from pathlib import Path

from samsara_api import SamsaraAPI
from mappings_manager import MappingsManager
from config import USERNAMES_FILE

logger = logging.getLogger(__name__)


class DriverManager:
    """Manages driver operations and tracks changes"""

    def __init__(
        self,
        api: SamsaraAPI,
        mappings_manager: MappingsManager = None,
        data_dir: str = "./data",
    ):
        """
        Initialize Driver Manager

        Args:
            api: Configured SamsaraAPI instance
            mappings_manager: MappingsManager instance for handling payroll mappings
            data_dir: Directory for storing operation logs and data
        """
        self.api = api
        self.mappings = mappings_manager or MappingsManager()
        self.data_dir = Path(data_dir)
        self.data_dir.mkdir(exist_ok=True)

        # Track operations for reporting
        self.operations_log = {
            "created": [],
            "updated": [],
            "deactivated": [],
            "skipped": [],
            "errors": [],
        }

        # Cache for existing usernames to ensure uniqueness
        self._existing_usernames: Set[str] = set()

    def _load_existing_usernames(self) -> None:
        """Load usernames from the usernames CSV file."""
        usernames_file = Path(USERNAMES_FILE)
        if not usernames_file.exists():
            return

        try:
            with open(usernames_file, "r", encoding="utf-8") as f:
                reader = csv.DictReader(f)
                for row in reader:
                    username = row.get("username", "").strip().lower()
                    if username:
                        self._existing_usernames.add(username)
        except Exception as exc:
            logger.error("Failed to load usernames: %s", exc)
<<<<<<< HEAD
    
    def process_driver_updates_from_csv(
        self,
        csv_file: str,
        *,
        headcount_map: Dict[str, Dict[str, str]] | None = None,
    ) -> Dict[str, List]:
=======

    def process_driver_updates_from_csv(self, csv_file: str) -> Dict[str, List]:
>>>>>>> e763f6e7
        """
        Process driver updates from a CSV file

        Expected CSV columns:
            - action: 'create', 'update', 'deactivate'
            - payroll_id: External payroll ID
            - name: Driver name (required for create)
            - username: Username (for create)
            - phone: Phone number
            - license_number: License number
            - license_state: License state
            - location_tag_id: Location tag ID
            - deactivation_reason: Reason if deactivating

        Args:
            csv_file: Path to CSV file with driver updates
<<<<<<< HEAD
            headcount_map: Optional mapping of payroll IDs to additional fields
            
=======

>>>>>>> e763f6e7
        Returns:
            Dictionary with operation results
        """
        logger.info(f"Processing driver updates from: {csv_file}")

        # Load existing usernames if we might be creating drivers
        self._load_existing_usernames()

        with open(csv_file, "r", newline="", encoding="utf-8") as f:
            reader = csv.DictReader(f)

            for row in reader:
<<<<<<< HEAD
                action = row.get('action', '').lower()

                # Merge data from headcount file if available when updating
                payroll_id = row.get('payroll_id')
                if (
                    action == 'update'
                    and headcount_map
                    and payroll_id
                    and payroll_id in headcount_map
                ):
                    hc = headcount_map[payroll_id]
                    if hc.get('phone') and not row.get('phone'):
                        row['phone'] = hc['phone']
                    if hc.get('location_tag_id') and not row.get('location_tag_id'):
                        row['location_tag_id'] = hc['location_tag_id']
                    # Store email separately for externalIds
                    if hc.get('email'):
                        row.setdefault('headcount_email', hc['email'])
                    if hc.get('name') and not row.get('name'):
                        row['name'] = hc['name']
                
=======
                action = row.get("action", "").lower()

>>>>>>> e763f6e7
                try:
                    if action == "create":
                        self._create_driver_from_row(row)
                    elif action == "update":
                        self._update_driver_from_row(row)
                    elif action == "deactivate":
                        self._deactivate_driver_from_row(row)
                    else:
                        error_msg = f"Unknown action '{action}' for row: {row}"
                        logger.error(error_msg)
                        self.operations_log["errors"].append(
                            {
                                "row": row,
                                "error": error_msg,
                                "timestamp": datetime.utcnow().isoformat(),
                            }
                        )

                except Exception as e:
                    logger.error(f"Error processing row {row}: {e}")
                    self.operations_log["errors"].append(
                        {
                            "row": row,
                            "error": str(e),
                            "timestamp": datetime.utcnow().isoformat(),
                        }
                    )

        self._save_operations_log()
        return self.operations_log

    def _create_driver_from_row(self, row: Dict[str, str]) -> None:
        """Create a driver from CSV row data"""
<<<<<<< HEAD
        if not row.get('name'):
            raise ValueError("Driver name is required for creation")

        driver_data = {
            'name': row['name'],
            'driverActivationStatus': 'active'
        }
        
=======
        driver_data = {"name": row["name"], "driverActivationStatus": "active"}

>>>>>>> e763f6e7
        # Add optional fields if present
        if row.get("username"):
            # Check if username is unique
            username_lower = row["username"].strip().lower()
            if username_lower in self._existing_usernames:
                logger.warning(f"Username '{row['username']}' already exists")
                self.operations_log["errors"].append(
                    {
                        "row": row,
                        "error": f"Username '{row['username']}' already exists",
                        "timestamp": datetime.utcnow().isoformat(),
                    }
                )
                return
<<<<<<< HEAD
            driver_data['username'] = row['username']
        if row.get('phone'):
            driver_data['phone'] = row['phone']
        if row.get('license_number'):
            driver_data['licenseNumber'] = row['license_number']
        if row.get('license_state'):
            driver_data['licenseState'] = row['license_state']
        external_ids = {}
        if row.get('payroll_id'):
            external_ids['payrollId'] = row['payroll_id']
        email_from_hc = row.get('headcount_email') or row.get('email')
        if email_from_hc:
            external_ids['email'] = email_from_hc
        if external_ids:
            driver_data['externalIds'] = external_ids
        if row.get('location_tag_id'):
            driver_data['tagIds'] = [row['location_tag_id']]
        
=======
            driver_data["username"] = row["username"]
        if row.get("phone"):
            driver_data["phone"] = row["phone"]
        if row.get("license_number"):
            driver_data["licenseNumber"] = row["license_number"]
        if row.get("license_state"):
            driver_data["licenseState"] = row["license_state"]
        if row.get("payroll_id"):
            driver_data["externalIds"] = {"payrollId": row["payroll_id"]}
        if row.get("location_tag_id"):
            driver_data["tagIds"] = [row["location_tag_id"]]

>>>>>>> e763f6e7
        # Check if driver already exists
        if row.get("payroll_id"):
            existing = self.api.find_driver_by_external_id(
                "payrollId", row["payroll_id"]
            )
            if existing:
                logger.warning(
                    f"Driver with payroll ID {row['payroll_id']} already exists"
                )
                self.operations_log["errors"].append(
                    {
                        "row": row,
                        "error": "Driver already exists",
                        "existing_driver_id": existing["id"],
                    }
                )
                return

        # Create the driver
        created = self.api.create_driver(driver_data)

        # Save the username to file for future uniqueness checks
        if row.get("username"):
            self._save_username_to_file(row["username"])

        self.operations_log["created"].append(
            {
                "driver_id": created["id"],
                "name": created["name"],
                "payroll_id": row.get("payroll_id"),
            }
        )

        logger.info(f"Created driver: {created['name']} (ID: {created['id']})")

    def _update_driver_from_row(self, row: Dict[str, str]) -> None:
        """Update a driver from CSV row data"""
        # Find driver by payroll ID
        if not row.get("payroll_id"):
            raise ValueError("Payroll ID required for updates")

        driver = self.api.find_driver_by_external_id("payrollId", row["payroll_id"])
        if not driver:
            raise ValueError(f"Driver with payroll ID {row['payroll_id']} not found")

        update_data = {}

        # Build update data from non-empty fields
        if row.get("phone"):
            update_data["phone"] = row["phone"]
        if row.get("license_number"):
            update_data["licenseNumber"] = row["license_number"]
        if row.get("license_state"):
            update_data["licenseState"] = row["license_state"]
        if row.get("location_tag_id"):
            # Preserve existing tags and add new one
<<<<<<< HEAD
            current_tags = driver.get('tagIds', [])
            if row['location_tag_id'] not in current_tags:
                current_tags.append(row['location_tag_id'])
            update_data['tagIds'] = current_tags
        if row.get('name') and row['name'] != driver.get('name'):
            update_data['name'] = row['name']

        email_from_hc = row.get('headcount_email') or row.get('email')
        if email_from_hc:
            external_ids = driver.get('externalIds', {}).copy()
            if external_ids.get('email') != email_from_hc:
                external_ids['email'] = email_from_hc
                update_data['externalIds'] = external_ids
        
=======
            current_tags = driver.get("tagIds", [])
            if row["location_tag_id"] not in current_tags:
                current_tags.append(row["location_tag_id"])
            update_data["tagIds"] = current_tags

>>>>>>> e763f6e7
        if update_data:
            self.api.update_driver(driver["id"], update_data)

            self.operations_log["updated"].append(
                {
                    "driver_id": driver["id"],
                    "name": driver["name"],
                    "payroll_id": row["payroll_id"],
                    "fields_updated": list(update_data.keys()),
                    "timestamp": datetime.utcnow().isoformat(),
                }
            )

            logger.info(f"Updated driver: {driver['name']} (ID: {driver['id']})")
        else:
            logger.warning(f"No updates for driver {driver['name']}")

    def _deactivate_driver_from_row(self, row: Dict[str, str]) -> None:
        """Deactivate a driver from CSV row data"""
        # Find driver by payroll ID
        if not row.get("payroll_id"):
            raise ValueError("Payroll ID required for deactivation")

        driver = self.api.find_driver_by_external_id("payrollId", row["payroll_id"])
        if not driver:
            raise ValueError(f"Driver with payroll ID {row['payroll_id']} not found")

        # Check if already deactivated
        if driver.get("driverActivationStatus") == "deactivated":
            logger.warning(f"Driver {driver['name']} is already deactivated")
            return

        reason = row.get("deactivation_reason", "No reason provided")
        self.api.deactivate_driver(driver["id"], reason)

        self.operations_log["deactivated"].append(
            {
                "driver_id": driver["id"],
                "name": driver["name"],
                "payroll_id": row["payroll_id"],
                "reason": reason,
                "timestamp": datetime.utcnow().isoformat(),
            }
        )

        logger.info(f"Deactivated driver: {driver['name']} (ID: {driver['id']})")

    def sync_drivers_by_location(self, location_mappings: Dict[str, str]) -> None:
        """
        Update driver locations based on a mapping

        Args:
            location_mappings: Dict of payroll_id -> location_tag_id
        """
        for payroll_id, location_tag_id in location_mappings.items():
            try:
                driver = self.api.find_driver_by_external_id("payrollId", payroll_id)
                if driver:
                    self.api.update_driver_location(driver["id"], location_tag_id)
                    self.operations_log["updated"].append(
                        {
                            "driver_id": driver["id"],
                            "name": driver["name"],
                            "payroll_id": payroll_id,
                            "fields_updated": ["location"],
                            "new_location_tag": location_tag_id,
                            "timestamp": datetime.utcnow().isoformat(),
                        }
                    )
                else:
                    logger.warning(f"Driver with payroll ID {payroll_id} not found")

            except Exception as e:
                logger.error(f"Error updating location for {payroll_id}: {e}")
                self.operations_log["errors"].append(
                    {
                        "payroll_id": payroll_id,
                        "error": str(e),
                        "timestamp": datetime.utcnow().isoformat(),
                    }
                )

    def _save_username_to_file(self, username: str) -> None:
        """
        Append a new username to the usernames CSV file

        Args:
            username: Username to add to the file
        """
        usernames_file = Path(USERNAMES_FILE)

        try:
            # Append the username to the file
            with open(usernames_file, "a", newline="", encoding="utf-8") as f:
                writer = csv.writer(f)
                writer.writerow([username])

            logger.debug(f"Added username '{username}' to file")

        except Exception as e:
            logger.error(f"Failed to save username to file: {e}")
            # Don't fail the whole operation just because we couldn't update the file

    def get_summary_stats(self) -> Dict[str, int]:
        """Get summary statistics of operations"""
        return {
            "drivers_created": len(self.operations_log["created"]),
            "drivers_updated": len(self.operations_log["updated"]),
            "drivers_deactivated": len(self.operations_log["deactivated"]),
            "drivers_skipped": len(self.operations_log["skipped"]),
            "errors": len(self.operations_log["errors"]),
        }

    def _save_operations_log(self) -> None:
        """Save operations log to file"""
        log_file = (
            self.data_dir
            / f"operations_log_{datetime.now().strftime('%Y%m%d_%H%M%S')}.json"
        )

        with open(log_file, "w") as f:
            json.dump(self.operations_log, f, indent=2)

        logger.info(f"Operations log saved to: {log_file}")

    def get_recent_changes(self) -> Dict[str, List]:
        """Get all recent changes for reporting"""
        return self.operations_log


# Example CSV processing
if __name__ == "__main__":
    # Example usage
    from config import SAMSARA_API_KEY

    # Initialize API and manager
    api = SamsaraAPI(SAMSARA_API_KEY)
    manager = DriverManager(api)

    # Process updates from CSV
    # results = manager.process_driver_updates_from_csv('driver_updates.csv')

    # Print summary
    # stats = manager.get_summary_stats()
    # print(f"Created: {stats['drivers_created']}")
    # print(f"Updated: {stats['drivers_updated']}")
    # print(f"Deactivated: {stats['drivers_deactivated']}")
    # print(f"Errors: {stats['errors']}")<|MERGE_RESOLUTION|>--- conflicted
+++ resolved
@@ -66,18 +66,14 @@
                         self._existing_usernames.add(username)
         except Exception as exc:
             logger.error("Failed to load usernames: %s", exc)
-<<<<<<< HEAD
-    
+            
     def process_driver_updates_from_csv(
         self,
         csv_file: str,
         *,
         headcount_map: Dict[str, Dict[str, str]] | None = None,
     ) -> Dict[str, List]:
-=======
-
-    def process_driver_updates_from_csv(self, csv_file: str) -> Dict[str, List]:
->>>>>>> e763f6e7
+
         """
         Process driver updates from a CSV file
 
@@ -94,12 +90,9 @@
 
         Args:
             csv_file: Path to CSV file with driver updates
-<<<<<<< HEAD
             headcount_map: Optional mapping of payroll IDs to additional fields
             
-=======
-
->>>>>>> e763f6e7
+
         Returns:
             Dictionary with operation results
         """
@@ -112,7 +105,7 @@
             reader = csv.DictReader(f)
 
             for row in reader:
-<<<<<<< HEAD
+
                 action = row.get('action', '').lower()
 
                 # Merge data from headcount file if available when updating
@@ -134,10 +127,7 @@
                     if hc.get('name') and not row.get('name'):
                         row['name'] = hc['name']
                 
-=======
-                action = row.get("action", "").lower()
-
->>>>>>> e763f6e7
+
                 try:
                     if action == "create":
                         self._create_driver_from_row(row)
@@ -171,7 +161,7 @@
 
     def _create_driver_from_row(self, row: Dict[str, str]) -> None:
         """Create a driver from CSV row data"""
-<<<<<<< HEAD
+
         if not row.get('name'):
             raise ValueError("Driver name is required for creation")
 
@@ -180,10 +170,6 @@
             'driverActivationStatus': 'active'
         }
         
-=======
-        driver_data = {"name": row["name"], "driverActivationStatus": "active"}
-
->>>>>>> e763f6e7
         # Add optional fields if present
         if row.get("username"):
             # Check if username is unique
@@ -198,7 +184,7 @@
                     }
                 )
                 return
-<<<<<<< HEAD
+
             driver_data['username'] = row['username']
         if row.get('phone'):
             driver_data['phone'] = row['phone']
@@ -217,20 +203,7 @@
         if row.get('location_tag_id'):
             driver_data['tagIds'] = [row['location_tag_id']]
         
-=======
-            driver_data["username"] = row["username"]
-        if row.get("phone"):
-            driver_data["phone"] = row["phone"]
-        if row.get("license_number"):
-            driver_data["licenseNumber"] = row["license_number"]
-        if row.get("license_state"):
-            driver_data["licenseState"] = row["license_state"]
-        if row.get("payroll_id"):
-            driver_data["externalIds"] = {"payrollId": row["payroll_id"]}
-        if row.get("location_tag_id"):
-            driver_data["tagIds"] = [row["location_tag_id"]]
-
->>>>>>> e763f6e7
+
         # Check if driver already exists
         if row.get("payroll_id"):
             existing = self.api.find_driver_by_external_id(
@@ -287,7 +260,7 @@
             update_data["licenseState"] = row["license_state"]
         if row.get("location_tag_id"):
             # Preserve existing tags and add new one
-<<<<<<< HEAD
+
             current_tags = driver.get('tagIds', [])
             if row['location_tag_id'] not in current_tags:
                 current_tags.append(row['location_tag_id'])
@@ -302,13 +275,7 @@
                 external_ids['email'] = email_from_hc
                 update_data['externalIds'] = external_ids
         
-=======
-            current_tags = driver.get("tagIds", [])
-            if row["location_tag_id"] not in current_tags:
-                current_tags.append(row["location_tag_id"])
-            update_data["tagIds"] = current_tags
-
->>>>>>> e763f6e7
+
         if update_data:
             self.api.update_driver(driver["id"], update_data)
 
