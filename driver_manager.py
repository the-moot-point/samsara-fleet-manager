--- conflicted
+++ resolved
@@ -190,11 +190,6 @@
                 "driver_id": created["id"],
                 "name": created["name"],
                 "payroll_id": row.get("payroll_id"),
-<<<<<<< HEAD
-                "timestamp": datetime.utcnow().isoformat(),
-=======
-                "timestamp": datetime.now(timezone.utc).isoformat(),
->>>>>>> eeef07f6
             }
         )
 
